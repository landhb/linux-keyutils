--- conflicted
+++ resolved
@@ -23,29 +23,20 @@
 required-features = ["std"]
 
 [[example]]
-<<<<<<< HEAD
 name = "keystore"
 required-features = ["keystore"]
 
-[dependencies]
-libc = { version = "0.2.132", default-features = false }
-bitflags = { version = "2.4", default-features = false }
-keyring = { version = "4.0.0-alpha", optional = true }
-
-[dev-dependencies]
-fastrand = "2.3.0"
-rpassword = "7.3.1"
-zeroize = "1.5.7"
-clap = { version = "4.4.11", default-features = false, features = ["std", "derive"] }
-=======
+[[example]]
 name = "request-key"
 required-features = ["std"]
 
 [dependencies]
 libc = {version = "0.2.158", default-features = false}
 bitflags = {version = "2.6", default-features = false}
+keyring = { version = "4.0.0-alpha", optional = true }
 
 [dev-dependencies]
+fastrand = "2.3.0"
+rpassword = "7.3.1"
 zeroize = "1.8.1"
-clap = {version = "4.5.16", default-features = false, features = ["std", "derive", "help"]}
->>>>>>> cb7b7c53
+clap = {version = "4.5.16", default-features = false, features = ["std", "derive", "help"]}